--- conflicted
+++ resolved
@@ -1,9 +1,6 @@
 language: java
 jdk:
-<<<<<<< HEAD
-=======
   - oraclejdk7
->>>>>>> 1892e365
   - oraclejdk8
 branches:
   only:

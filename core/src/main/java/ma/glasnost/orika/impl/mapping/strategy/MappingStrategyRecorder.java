/*
 * Orika - simpler, better and faster Java bean mapping
 * 
 * Copyright (C) 2011 Orika authors
 *
 * Licensed under the Apache License, Version 2.0 (the "License");
 * you may not use this file except in compliance with the License.
 * You may obtain a copy of the License at
 *
 *      http://www.apache.org/licenses/LICENSE-2.0
 *
 * Unless required by applicable law or agreed to in writing, software
 * distributed under the License is distributed on an "AS IS" BASIS,
 * WITHOUT WARRANTIES OR CONDITIONS OF ANY KIND, either express or implied.
 * See the License for the specific language governing permissions and
 * limitations under the License.
 */

package ma.glasnost.orika.impl.mapping.strategy;

import ma.glasnost.orika.Converter;
import ma.glasnost.orika.Mapper;
import ma.glasnost.orika.ObjectFactory;
import ma.glasnost.orika.impl.mapping.strategy.UseCustomMapperStrategy.DirectionalCustomMapperReference;
import ma.glasnost.orika.impl.mapping.strategy.UseCustomMapperStrategy.ForwardMapperReference;
import ma.glasnost.orika.impl.mapping.strategy.UseCustomMapperStrategy.ReverseMapperReference;
import ma.glasnost.orika.metadata.Type;
import ma.glasnost.orika.unenhance.UnenhanceStrategy;

/**
 * MappingStrategyRecorder is used to record the important details regarding
 * the branch logic and component lookups performed for a given set of input
 * types.<br>
 * After recording these details, it can be used to generate an appropriate
 * MappingStrategy instance which can be cached and reused for that particular
 * set of inputs.
 * 
 * @author matt.deboer@gmail.com
 *
 */
public class MappingStrategyRecorder {
     
    private boolean copyByReference;
    private boolean mapReverse;
    private boolean unenhance;
    private boolean instantiate;
    
    private Mapper<Object, Object> resolvedMapper;
    private ObjectFactory<Object> resolvedObjectFactory;
    private Converter<Object, Object> resolvedConverter;
    private Type<Object> resolvedSourceType;
    private Type<Object> resolvedDestinationType;
    private MappingStrategy resolvedStrategy;
    
    private final UnenhanceStrategy unenhanceStrategy;
    private final MappingStrategyKey key;
    
    public MappingStrategyRecorder(MappingStrategyKey key, UnenhanceStrategy unenhanceStrategy) {
        this.unenhanceStrategy = unenhanceStrategy;
        this.key = key;
    }
    
    public boolean isUnenhance() {
        return unenhance;
    }

    public boolean isInstantiate() {
		return instantiate;
	}

	public void setInstantiate(boolean instantiate) {
		this.instantiate = instantiate;
	}

	public void setUnenhance(boolean unenhance) {
        this.unenhance = unenhance;
    }
    
    public Converter<Object, Object> getResolvedConverter() {
        return resolvedConverter;
    }

    public void setResolvedConverter(Converter<Object, Object> resolvedConverter) {
        this.resolvedConverter = resolvedConverter;
    }

    
    public Type<?> getResolvedSourceType() {
        return resolvedSourceType;
    }

    @SuppressWarnings("unchecked")
    public void setResolvedSourceType(Type<?> resolvedSourceType) {
        this.resolvedSourceType = (Type<Object>) resolvedSourceType;
    }

    public Type<?> getResolvedDestinationType() {
        return resolvedDestinationType;
    }

    @SuppressWarnings("unchecked")
    public void setResolvedDestinationType(Type<?> resolvedDestinationType) {
        this.resolvedDestinationType = (Type<Object>) resolvedDestinationType;
    }

    public boolean isCopyByReference() {
        return copyByReference;
    }

    public void setCopyByReference(boolean copyByReference) {
        this.copyByReference = copyByReference;
    }

    public boolean isMapReverse() {
        return mapReverse;
    }

    public void setMapReverse(boolean mapReverse) {
        this.mapReverse = mapReverse;
    }

    public Mapper<Object, Object> getResolvedMapper() {
        return resolvedMapper;
    }

    public void setResolvedMapper(Mapper<Object, Object> resolvedMapper) {
        this.resolvedMapper = resolvedMapper;
    }

    public ObjectFactory<Object> getResolvedObjectFactory() {
        return resolvedObjectFactory;
    }

    @SuppressWarnings("unchecked")
    public void setResolvedObjectFactory(ObjectFactory<?> resolvedObjectFactory) {
        this.resolvedObjectFactory = (ObjectFactory<Object>) resolvedObjectFactory;
    }

    /**
     * @return a new instance of the MappingStrategy which can "playback" the 
     * route taken to map a given set of inputs.
     */
    public MappingStrategy playback() {
       
        
        UnenhanceStrategy unenhanceStrategy; 
        if (unenhance) {
            unenhanceStrategy = this.unenhanceStrategy;
        } else {
            unenhanceStrategy = NoOpUnenhancer.getInstance();
        }
        
        if (copyByReference) {
            resolvedStrategy = CopyByReferenceStrategy.getInstance();
        } else if (resolvedConverter != null) {
            resolvedStrategy = new UseConverterStrategy(resolvedSourceType, resolvedDestinationType, resolvedConverter, unenhanceStrategy);
        } else {
        	
        	DirectionalCustomMapperReference directionalMapper = (mapReverse ? new ReverseMapperReference(resolvedMapper) : new ForwardMapperReference(resolvedMapper));
        	if (resolvedObjectFactory != null) {
        		resolvedStrategy = new InstantiateAndUseCustomMapperStrategy(resolvedSourceType, resolvedDestinationType, directionalMapper, resolvedObjectFactory, unenhanceStrategy);
        	} else if (instantiate) {
        		resolvedStrategy = new InstantiateByDefaultAndUseCustomMapperStrategy(resolvedSourceType, resolvedDestinationType, directionalMapper, unenhanceStrategy);
        	} else {
        		resolvedStrategy = new MapExistingAndUseCustomMapperStrategy(resolvedSourceType, resolvedDestinationType, directionalMapper, unenhanceStrategy);
        	}
        
        }
        return resolvedStrategy;
    }
    
    /**
     * Describes the details of the strategy chosen for this particular set of inputs
     * 
     * @return
     */
    public String describeDetails() {
        StringBuilder details = new StringBuilder();
        details
<<<<<<< HEAD
            .append("For inputs:")
            .append("\nsourceObject: " + key.getRawSourceType().getCanonicalName())
            .append("\nsourceType: " + key.getSourceType())
            .append("\ndestinationType: " + key.getDestinationType())
            .append("\nResolved strategy: " + resolvedStrategy.getClass().getSimpleName())
            .append("\nresolvedSourceType: " + getResolvedSourceType())
            .append("\nresolvedDestinationType: " + getResolvedDestinationType());
        if (isCopyByReference()) {
            details.append("\ncopyByReference?: true");
        }
        
        if (getResolvedConverter() != null) {
            details.append("\nresolvedConverter: " + getResolvedConverter());
        }
        
        if (getResolvedMapper() != null) {
            details.append("\nresolvedMapper: " + getResolvedMapper());
            details.append("\nmapInverse?: " + mapReverse);
        }
=======
            .append("MappingStrategy resolved and cached:")
            .append("\n\tInputs:[ sourceClass: " + key.getRawSourceType().getCanonicalName())
            .append(", sourceType: " + key.getSourceType())
            .append(", destinationType: " + key.getDestinationType())
            .append("]\n\tResolved:[ strategy: " + resolvedStrategy.getClass().getSimpleName())
            .append(", sourceType: " + getResolvedSourceType())
            .append(", destinationType: " + getResolvedDestinationType());
        if (isCopyByReference()) {
            details.append(", copyByReference?: true");
        }
        
        if (getResolvedConverter() != null) {
            details.append(", converter: " + getResolvedConverter());
        }
        
        if (getResolvedMapper() != null) {
            details.append(", mapper: " + getResolvedMapper());
            details.append(", mapInverse?: " + mapReverse);
        }
        details.append("]");
>>>>>>> 2b51c390
        
        return details.toString();
    }
    
    static class NoOpUnenhancer implements UnenhanceStrategy {

        private static final NoOpUnenhancer INSTANCE = new NoOpUnenhancer(); 
        
        public static UnenhanceStrategy getInstance() {
            return INSTANCE;
        }

        public <T> Type<T> unenhanceType(T object, Type<T> type) {
            throw new UnsupportedOperationException();
        }

        public <T> T unenhanceObject(T object, Type<T> type) {
            return object;
        }
    }
}
<|MERGE_RESOLUTION|>--- conflicted
+++ resolved
@@ -1,242 +1,220 @@
-/*
- * Orika - simpler, better and faster Java bean mapping
- * 
- * Copyright (C) 2011 Orika authors
- *
- * Licensed under the Apache License, Version 2.0 (the "License");
- * you may not use this file except in compliance with the License.
- * You may obtain a copy of the License at
- *
- *      http://www.apache.org/licenses/LICENSE-2.0
- *
- * Unless required by applicable law or agreed to in writing, software
- * distributed under the License is distributed on an "AS IS" BASIS,
- * WITHOUT WARRANTIES OR CONDITIONS OF ANY KIND, either express or implied.
- * See the License for the specific language governing permissions and
- * limitations under the License.
- */
-
-package ma.glasnost.orika.impl.mapping.strategy;
-
-import ma.glasnost.orika.Converter;
-import ma.glasnost.orika.Mapper;
-import ma.glasnost.orika.ObjectFactory;
-import ma.glasnost.orika.impl.mapping.strategy.UseCustomMapperStrategy.DirectionalCustomMapperReference;
-import ma.glasnost.orika.impl.mapping.strategy.UseCustomMapperStrategy.ForwardMapperReference;
-import ma.glasnost.orika.impl.mapping.strategy.UseCustomMapperStrategy.ReverseMapperReference;
-import ma.glasnost.orika.metadata.Type;
-import ma.glasnost.orika.unenhance.UnenhanceStrategy;
-
-/**
- * MappingStrategyRecorder is used to record the important details regarding
- * the branch logic and component lookups performed for a given set of input
- * types.<br>
- * After recording these details, it can be used to generate an appropriate
- * MappingStrategy instance which can be cached and reused for that particular
- * set of inputs.
- * 
- * @author matt.deboer@gmail.com
- *
- */
-public class MappingStrategyRecorder {
-     
-    private boolean copyByReference;
-    private boolean mapReverse;
-    private boolean unenhance;
-    private boolean instantiate;
-    
-    private Mapper<Object, Object> resolvedMapper;
-    private ObjectFactory<Object> resolvedObjectFactory;
-    private Converter<Object, Object> resolvedConverter;
-    private Type<Object> resolvedSourceType;
-    private Type<Object> resolvedDestinationType;
-    private MappingStrategy resolvedStrategy;
-    
-    private final UnenhanceStrategy unenhanceStrategy;
-    private final MappingStrategyKey key;
-    
-    public MappingStrategyRecorder(MappingStrategyKey key, UnenhanceStrategy unenhanceStrategy) {
-        this.unenhanceStrategy = unenhanceStrategy;
-        this.key = key;
-    }
-    
-    public boolean isUnenhance() {
-        return unenhance;
-    }
-
-    public boolean isInstantiate() {
-		return instantiate;
-	}
-
-	public void setInstantiate(boolean instantiate) {
-		this.instantiate = instantiate;
-	}
-
-	public void setUnenhance(boolean unenhance) {
-        this.unenhance = unenhance;
-    }
-    
-    public Converter<Object, Object> getResolvedConverter() {
-        return resolvedConverter;
-    }
-
-    public void setResolvedConverter(Converter<Object, Object> resolvedConverter) {
-        this.resolvedConverter = resolvedConverter;
-    }
-
-    
-    public Type<?> getResolvedSourceType() {
-        return resolvedSourceType;
-    }
-
-    @SuppressWarnings("unchecked")
-    public void setResolvedSourceType(Type<?> resolvedSourceType) {
-        this.resolvedSourceType = (Type<Object>) resolvedSourceType;
-    }
-
-    public Type<?> getResolvedDestinationType() {
-        return resolvedDestinationType;
-    }
-
-    @SuppressWarnings("unchecked")
-    public void setResolvedDestinationType(Type<?> resolvedDestinationType) {
-        this.resolvedDestinationType = (Type<Object>) resolvedDestinationType;
-    }
-
-    public boolean isCopyByReference() {
-        return copyByReference;
-    }
-
-    public void setCopyByReference(boolean copyByReference) {
-        this.copyByReference = copyByReference;
-    }
-
-    public boolean isMapReverse() {
-        return mapReverse;
-    }
-
-    public void setMapReverse(boolean mapReverse) {
-        this.mapReverse = mapReverse;
-    }
-
-    public Mapper<Object, Object> getResolvedMapper() {
-        return resolvedMapper;
-    }
-
-    public void setResolvedMapper(Mapper<Object, Object> resolvedMapper) {
-        this.resolvedMapper = resolvedMapper;
-    }
-
-    public ObjectFactory<Object> getResolvedObjectFactory() {
-        return resolvedObjectFactory;
-    }
-
-    @SuppressWarnings("unchecked")
-    public void setResolvedObjectFactory(ObjectFactory<?> resolvedObjectFactory) {
-        this.resolvedObjectFactory = (ObjectFactory<Object>) resolvedObjectFactory;
-    }
-
-    /**
-     * @return a new instance of the MappingStrategy which can "playback" the 
-     * route taken to map a given set of inputs.
-     */
-    public MappingStrategy playback() {
-       
-        
-        UnenhanceStrategy unenhanceStrategy; 
-        if (unenhance) {
-            unenhanceStrategy = this.unenhanceStrategy;
-        } else {
-            unenhanceStrategy = NoOpUnenhancer.getInstance();
-        }
-        
-        if (copyByReference) {
-            resolvedStrategy = CopyByReferenceStrategy.getInstance();
-        } else if (resolvedConverter != null) {
-            resolvedStrategy = new UseConverterStrategy(resolvedSourceType, resolvedDestinationType, resolvedConverter, unenhanceStrategy);
-        } else {
-        	
-        	DirectionalCustomMapperReference directionalMapper = (mapReverse ? new ReverseMapperReference(resolvedMapper) : new ForwardMapperReference(resolvedMapper));
-        	if (resolvedObjectFactory != null) {
-        		resolvedStrategy = new InstantiateAndUseCustomMapperStrategy(resolvedSourceType, resolvedDestinationType, directionalMapper, resolvedObjectFactory, unenhanceStrategy);
-        	} else if (instantiate) {
-        		resolvedStrategy = new InstantiateByDefaultAndUseCustomMapperStrategy(resolvedSourceType, resolvedDestinationType, directionalMapper, unenhanceStrategy);
-        	} else {
-        		resolvedStrategy = new MapExistingAndUseCustomMapperStrategy(resolvedSourceType, resolvedDestinationType, directionalMapper, unenhanceStrategy);
-        	}
-        
-        }
-        return resolvedStrategy;
-    }
-    
-    /**
-     * Describes the details of the strategy chosen for this particular set of inputs
-     * 
-     * @return
-     */
-    public String describeDetails() {
-        StringBuilder details = new StringBuilder();
-        details
-<<<<<<< HEAD
-            .append("For inputs:")
-            .append("\nsourceObject: " + key.getRawSourceType().getCanonicalName())
-            .append("\nsourceType: " + key.getSourceType())
-            .append("\ndestinationType: " + key.getDestinationType())
-            .append("\nResolved strategy: " + resolvedStrategy.getClass().getSimpleName())
-            .append("\nresolvedSourceType: " + getResolvedSourceType())
-            .append("\nresolvedDestinationType: " + getResolvedDestinationType());
-        if (isCopyByReference()) {
-            details.append("\ncopyByReference?: true");
-        }
-        
-        if (getResolvedConverter() != null) {
-            details.append("\nresolvedConverter: " + getResolvedConverter());
-        }
-        
-        if (getResolvedMapper() != null) {
-            details.append("\nresolvedMapper: " + getResolvedMapper());
-            details.append("\nmapInverse?: " + mapReverse);
-        }
-=======
-            .append("MappingStrategy resolved and cached:")
-            .append("\n\tInputs:[ sourceClass: " + key.getRawSourceType().getCanonicalName())
-            .append(", sourceType: " + key.getSourceType())
-            .append(", destinationType: " + key.getDestinationType())
-            .append("]\n\tResolved:[ strategy: " + resolvedStrategy.getClass().getSimpleName())
-            .append(", sourceType: " + getResolvedSourceType())
-            .append(", destinationType: " + getResolvedDestinationType());
-        if (isCopyByReference()) {
-            details.append(", copyByReference?: true");
-        }
-        
-        if (getResolvedConverter() != null) {
-            details.append(", converter: " + getResolvedConverter());
-        }
-        
-        if (getResolvedMapper() != null) {
-            details.append(", mapper: " + getResolvedMapper());
-            details.append(", mapInverse?: " + mapReverse);
-        }
-        details.append("]");
->>>>>>> 2b51c390
-        
-        return details.toString();
-    }
-    
-    static class NoOpUnenhancer implements UnenhanceStrategy {
-
-        private static final NoOpUnenhancer INSTANCE = new NoOpUnenhancer(); 
-        
-        public static UnenhanceStrategy getInstance() {
-            return INSTANCE;
-        }
-
-        public <T> Type<T> unenhanceType(T object, Type<T> type) {
-            throw new UnsupportedOperationException();
-        }
-
-        public <T> T unenhanceObject(T object, Type<T> type) {
-            return object;
-        }
-    }
-}
+/*
+ * Orika - simpler, better and faster Java bean mapping
+ * 
+ * Copyright (C) 2011 Orika authors
+ *
+ * Licensed under the Apache License, Version 2.0 (the "License");
+ * you may not use this file except in compliance with the License.
+ * You may obtain a copy of the License at
+ *
+ *      http://www.apache.org/licenses/LICENSE-2.0
+ *
+ * Unless required by applicable law or agreed to in writing, software
+ * distributed under the License is distributed on an "AS IS" BASIS,
+ * WITHOUT WARRANTIES OR CONDITIONS OF ANY KIND, either express or implied.
+ * See the License for the specific language governing permissions and
+ * limitations under the License.
+ */
+
+package ma.glasnost.orika.impl.mapping.strategy;
+
+import ma.glasnost.orika.Converter;
+import ma.glasnost.orika.Mapper;
+import ma.glasnost.orika.ObjectFactory;
+import ma.glasnost.orika.impl.mapping.strategy.UseCustomMapperStrategy.DirectionalCustomMapperReference;
+import ma.glasnost.orika.impl.mapping.strategy.UseCustomMapperStrategy.ForwardMapperReference;
+import ma.glasnost.orika.impl.mapping.strategy.UseCustomMapperStrategy.ReverseMapperReference;
+import ma.glasnost.orika.metadata.Type;
+import ma.glasnost.orika.unenhance.UnenhanceStrategy;
+
+/**
+ * MappingStrategyRecorder is used to record the important details regarding
+ * the branch logic and component lookups performed for a given set of input
+ * types.<br>
+ * After recording these details, it can be used to generate an appropriate
+ * MappingStrategy instance which can be cached and reused for that particular
+ * set of inputs.
+ * 
+ * @author matt.deboer@gmail.com
+ *
+ */
+public class MappingStrategyRecorder {
+     
+    private boolean copyByReference;
+    private boolean mapReverse;
+    private boolean unenhance;
+    private boolean instantiate;
+    
+    private Mapper<Object, Object> resolvedMapper;
+    private ObjectFactory<Object> resolvedObjectFactory;
+    private Converter<Object, Object> resolvedConverter;
+    private Type<Object> resolvedSourceType;
+    private Type<Object> resolvedDestinationType;
+    private MappingStrategy resolvedStrategy;
+    
+    private final UnenhanceStrategy unenhanceStrategy;
+    private final MappingStrategyKey key;
+    
+    public MappingStrategyRecorder(MappingStrategyKey key, UnenhanceStrategy unenhanceStrategy) {
+        this.unenhanceStrategy = unenhanceStrategy;
+        this.key = key;
+    }
+    
+    public boolean isUnenhance() {
+        return unenhance;
+    }
+
+    public boolean isInstantiate() {
+		return instantiate;
+	}
+
+	public void setInstantiate(boolean instantiate) {
+		this.instantiate = instantiate;
+	}
+
+	public void setUnenhance(boolean unenhance) {
+        this.unenhance = unenhance;
+    }
+    
+    public Converter<Object, Object> getResolvedConverter() {
+        return resolvedConverter;
+    }
+
+    public void setResolvedConverter(Converter<Object, Object> resolvedConverter) {
+        this.resolvedConverter = resolvedConverter;
+    }
+
+    
+    public Type<?> getResolvedSourceType() {
+        return resolvedSourceType;
+    }
+
+    @SuppressWarnings("unchecked")
+    public void setResolvedSourceType(Type<?> resolvedSourceType) {
+        this.resolvedSourceType = (Type<Object>) resolvedSourceType;
+    }
+
+    public Type<?> getResolvedDestinationType() {
+        return resolvedDestinationType;
+    }
+
+    @SuppressWarnings("unchecked")
+    public void setResolvedDestinationType(Type<?> resolvedDestinationType) {
+        this.resolvedDestinationType = (Type<Object>) resolvedDestinationType;
+    }
+
+    public boolean isCopyByReference() {
+        return copyByReference;
+    }
+
+    public void setCopyByReference(boolean copyByReference) {
+        this.copyByReference = copyByReference;
+    }
+
+    public boolean isMapReverse() {
+        return mapReverse;
+    }
+
+    public void setMapReverse(boolean mapReverse) {
+        this.mapReverse = mapReverse;
+    }
+
+    public Mapper<Object, Object> getResolvedMapper() {
+        return resolvedMapper;
+    }
+
+    public void setResolvedMapper(Mapper<Object, Object> resolvedMapper) {
+        this.resolvedMapper = resolvedMapper;
+    }
+
+    public ObjectFactory<Object> getResolvedObjectFactory() {
+        return resolvedObjectFactory;
+    }
+
+    @SuppressWarnings("unchecked")
+    public void setResolvedObjectFactory(ObjectFactory<?> resolvedObjectFactory) {
+        this.resolvedObjectFactory = (ObjectFactory<Object>) resolvedObjectFactory;
+    }
+
+    /**
+     * @return a new instance of the MappingStrategy which can "playback" the 
+     * route taken to map a given set of inputs.
+     */
+    public MappingStrategy playback() {
+       
+        
+        UnenhanceStrategy unenhanceStrategy; 
+        if (unenhance) {
+            unenhanceStrategy = this.unenhanceStrategy;
+        } else {
+            unenhanceStrategy = NoOpUnenhancer.getInstance();
+        }
+        
+        if (copyByReference) {
+            resolvedStrategy = CopyByReferenceStrategy.getInstance();
+        } else if (resolvedConverter != null) {
+            resolvedStrategy = new UseConverterStrategy(resolvedSourceType, resolvedDestinationType, resolvedConverter, unenhanceStrategy);
+        } else {
+        	
+        	DirectionalCustomMapperReference directionalMapper = (mapReverse ? new ReverseMapperReference(resolvedMapper) : new ForwardMapperReference(resolvedMapper));
+        	if (resolvedObjectFactory != null) {
+        		resolvedStrategy = new InstantiateAndUseCustomMapperStrategy(resolvedSourceType, resolvedDestinationType, directionalMapper, resolvedObjectFactory, unenhanceStrategy);
+        	} else if (instantiate) {
+        		resolvedStrategy = new InstantiateByDefaultAndUseCustomMapperStrategy(resolvedSourceType, resolvedDestinationType, directionalMapper, unenhanceStrategy);
+        	} else {
+        		resolvedStrategy = new MapExistingAndUseCustomMapperStrategy(resolvedSourceType, resolvedDestinationType, directionalMapper, unenhanceStrategy);
+        	}
+        
+        }
+        return resolvedStrategy;
+    }
+    
+    /**
+     * Describes the details of the strategy chosen for this particular set of inputs
+     * 
+     * @return
+     */
+    public String describeDetails() {
+        StringBuilder details = new StringBuilder();
+        details
+            .append("MappingStrategy resolved and cached:")
+            .append("\n\tInputs:[ sourceClass: " + key.getRawSourceType().getCanonicalName())
+            .append(", sourceType: " + key.getSourceType())
+            .append(", destinationType: " + key.getDestinationType())
+            .append("]\n\tResolved:[ strategy: " + resolvedStrategy.getClass().getSimpleName())
+            .append(", sourceType: " + getResolvedSourceType())
+            .append(", destinationType: " + getResolvedDestinationType());
+        if (isCopyByReference()) {
+            details.append(", copyByReference?: true");
+        }
+        
+        if (getResolvedConverter() != null) {
+            details.append(", converter: " + getResolvedConverter());
+        }
+        
+        if (getResolvedMapper() != null) {
+            details.append(", mapper: " + getResolvedMapper());
+            details.append(", mapInverse?: " + mapReverse);
+        }
+        details.append("]");
+        
+        return details.toString();
+    }
+    
+    static class NoOpUnenhancer implements UnenhanceStrategy {
+
+        private static final NoOpUnenhancer INSTANCE = new NoOpUnenhancer(); 
+        
+        public static UnenhanceStrategy getInstance() {
+            return INSTANCE;
+        }
+
+        public <T> Type<T> unenhanceType(T object, Type<T> type) {
+            throw new UnsupportedOperationException();
+        }
+
+        public <T> T unenhanceObject(T object, Type<T> type) {
+            return object;
+        }
+    }
+}
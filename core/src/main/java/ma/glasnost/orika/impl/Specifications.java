/*
 * Orika - simpler, better and faster Java bean mapping
 * 
 * Copyright (C) 2011 Orika authors
 *
 * Licensed under the Apache License, Version 2.0 (the "License");
 * you may not use this file except in compliance with the License.
 * You may obtain a copy of the License at
 *
 *      http://www.apache.org/licenses/LICENSE-2.0
 *
 * Unless required by applicable law or agreed to in writing, software
 * distributed under the License is distributed on an "AS IS" BASIS,
 * WITHOUT WARRANTIES OR CONDITIONS OF ANY KIND, either express or implied.
 * See the License for the specific language governing permissions and
 * limitations under the License.
 */

package ma.glasnost.orika.impl;

import ma.glasnost.orika.impl.util.ClassUtil;
import ma.glasnost.orika.metadata.FieldMap;

public final class Specifications {
    
    private Specifications() {
        
    }
    
    public interface Specification {
        boolean apply(FieldMap fieldMap);
    }
    
    public static Specification immutable() {
        return IS_IMMUTABLE;
    }
    
    public static Specification toAnEnumeration() {
        return IS_TO_ENUMERATION;
    }
    
    public static Specification anArray() {
        return IS_ARRAY;
    }
    
    public static Specification aCollection() {
        return IS_COLLECTION;
    }
    
    public static Specification aPrimitive() {
        return IS_PRIMITIVE;
    }
    
    public static Specification aPrimitiveToWrapper() {
        return PRIMITIVE_TO_WRAPPER;
    }
    
    public static Specification aWrapperToPrimitive() {
        return WRAPPER_TO_PRIMITIVE;
    }
    
    public static Specification aMapToMap() {
    	return MAP_TO_MAP;
    }
    
    public static Specification aMapToArrayOrCollection() {
    	return MAP_TO_ARRAY_OR_COLLECTION;
    }
    
    public static Specification aMapToArray() {
    	return MAP_TO_ARRAY;
    }
    
    public static Specification aMapToCollection() {
    	return MAP_TO_COLLECTION;
    }
    
    public static Specification anArrayOrCollectionToMap() {
    	return ARRAY_OR_COLLECTION_TO_MAP;
    }
    
    public static Specification aMappingOfTheRequiredClassProperty() {
    	return OBJECT_CLASS_PROPERTY;
    }
    
    /**
     * @return true if this field map specifies a mapping from a String type field
     * to another field which has a static valueOf method which allows parsing the
     * field from a string.
     */
    public static Specification aStringToPrimitiveOrWrapper() {
    	return STRING_TO_PRIMITIVE_OR_WRAPPER;
    }
    
    
    public static Specification aConversionToString() {
    	return CONVERSION_TO_STRING;
    }
    
    public static Specification aMappingOfTheRequiredClassProperty() {
    	return OBJECT_CLASS_PROPERTY;
    }
    
    private static final Specification IS_IMMUTABLE = new Specification() {
        
        public boolean apply(FieldMap fieldMap) {
            return ClassUtil.isImmutable(fieldMap.getSource().getType())
                    && fieldMap.getDestination().isAssignableFrom(fieldMap.getSource());
        }
    };
    
    private static final Specification IS_TO_ENUMERATION = new Specification() {
        
        public boolean apply(FieldMap fieldMap) {
            return fieldMap.getDestination().getType().isEnum()
                    && (fieldMap.getSource().getType().getRawType().equals(String.class) || fieldMap.getSource().getType().isEnum());
        }
    };
    
    private static final Specification IS_ARRAY = new Specification() {
        
        public boolean apply(FieldMap fieldMap) {
            return fieldMap.getDestination().isArray() && (fieldMap.getSource().isArray() || fieldMap.getSource().isCollection());
        }
    };
    
    private static final Specification IS_COLLECTION = new Specification() {
        
        public boolean apply(FieldMap fieldMap) {
            return (fieldMap.getSource().isArray() || fieldMap.getSource().isCollection()) && fieldMap.getDestination().isCollection();
        }
    };
    
    private static final Specification IS_PRIMITIVE = new Specification() {
        
        public boolean apply(FieldMap fieldMap) {
            return fieldMap.getSource().getType().isPrimitive() || fieldMap.getDestination().getType().isPrimitive();
        }
    };
    
    private static final Specification WRAPPER_TO_PRIMITIVE = new Specification() {
        
        public boolean apply(FieldMap fieldMap) {
            return fieldMap.getDestination().isPrimitive() && fieldMap.getSource().getType().isPrimitiveWrapper();
        }
        
    };
    
    private static final Specification PRIMITIVE_TO_WRAPPER = new Specification() {
        
        public boolean apply(FieldMap fieldMap) {
            return fieldMap.getDestination().getType().isPrimitiveWrapper() && fieldMap.getSource().isPrimitive();
        }
        
    };
    
    private static final Specification STRING_TO_PRIMITIVE_OR_WRAPPER = new Specification() {
        
        public boolean apply(FieldMap fieldMap) {
            return String.class.equals(fieldMap.getSource().getType().getRawType()) && (fieldMap.getDestination().getType().isPrimitive() || fieldMap.getDestination().getType().isPrimitiveWrapper());
        }
        
    };
    
    private static final Specification CONVERSION_TO_STRING = new Specification() {
        
        public boolean apply(FieldMap fieldMap) {
            return String.class.equals(fieldMap.getDestination().getType().getRawType());
        }
        
    };
    
<<<<<<< HEAD
=======
    private static final Specification MAP_TO_MAP = new Specification() {
    	
    	public boolean apply(FieldMap fieldMap) {
    		return fieldMap.getSource().isMap() && fieldMap.getDestination().isMap();
    	}
    };
    
    private static final Specification MAP_TO_ARRAY_OR_COLLECTION = new Specification() {
    	
    	public boolean apply(FieldMap fieldMap) {
    		return fieldMap.getSource().isMap() && 
    				(fieldMap.getDestination().isCollection() || fieldMap.getDestination().isArray());
    	}
    };
    
    private static final Specification MAP_TO_ARRAY = new Specification() {
    	
    	public boolean apply(FieldMap fieldMap) {
    		return fieldMap.getSource().isMap() && fieldMap.getDestination().isArray();
    	}
    };
    
    private static final Specification MAP_TO_COLLECTION = new Specification() {
    	
    	public boolean apply(FieldMap fieldMap) {
    		return fieldMap.getSource().isMap() && fieldMap.getDestination().isCollection();
    	}
    };
    
    private static final Specification ARRAY_OR_COLLECTION_TO_MAP = new Specification() {
    	
    	public boolean apply(FieldMap fieldMap) {
    		return fieldMap.getDestination().isMap() && 
    				(fieldMap.getSource().isCollection() || fieldMap.getSource().isArray());
    	}
    };
    
>>>>>>> 2b51c390
    private static final Specification OBJECT_CLASS_PROPERTY = new Specification() {
    	
    	public boolean apply(FieldMap fieldMap) {
    		return "class".equals(fieldMap.getSource().getName()) &&
    				"class".equals(fieldMap.getDestination().getName()) &&
    				Class.class.equals(fieldMap.getSource().getRawType());
    				
    	}
    };
}
<|MERGE_RESOLUTION|>--- conflicted
+++ resolved
@@ -1,222 +1,215 @@
-/*
- * Orika - simpler, better and faster Java bean mapping
- * 
- * Copyright (C) 2011 Orika authors
- *
- * Licensed under the Apache License, Version 2.0 (the "License");
- * you may not use this file except in compliance with the License.
- * You may obtain a copy of the License at
- *
- *      http://www.apache.org/licenses/LICENSE-2.0
- *
- * Unless required by applicable law or agreed to in writing, software
- * distributed under the License is distributed on an "AS IS" BASIS,
- * WITHOUT WARRANTIES OR CONDITIONS OF ANY KIND, either express or implied.
- * See the License for the specific language governing permissions and
- * limitations under the License.
- */
-
-package ma.glasnost.orika.impl;
-
-import ma.glasnost.orika.impl.util.ClassUtil;
-import ma.glasnost.orika.metadata.FieldMap;
-
-public final class Specifications {
-    
-    private Specifications() {
-        
-    }
-    
-    public interface Specification {
-        boolean apply(FieldMap fieldMap);
-    }
-    
-    public static Specification immutable() {
-        return IS_IMMUTABLE;
-    }
-    
-    public static Specification toAnEnumeration() {
-        return IS_TO_ENUMERATION;
-    }
-    
-    public static Specification anArray() {
-        return IS_ARRAY;
-    }
-    
-    public static Specification aCollection() {
-        return IS_COLLECTION;
-    }
-    
-    public static Specification aPrimitive() {
-        return IS_PRIMITIVE;
-    }
-    
-    public static Specification aPrimitiveToWrapper() {
-        return PRIMITIVE_TO_WRAPPER;
-    }
-    
-    public static Specification aWrapperToPrimitive() {
-        return WRAPPER_TO_PRIMITIVE;
-    }
-    
-    public static Specification aMapToMap() {
-    	return MAP_TO_MAP;
-    }
-    
-    public static Specification aMapToArrayOrCollection() {
-    	return MAP_TO_ARRAY_OR_COLLECTION;
-    }
-    
-    public static Specification aMapToArray() {
-    	return MAP_TO_ARRAY;
-    }
-    
-    public static Specification aMapToCollection() {
-    	return MAP_TO_COLLECTION;
-    }
-    
-    public static Specification anArrayOrCollectionToMap() {
-    	return ARRAY_OR_COLLECTION_TO_MAP;
-    }
-    
-    public static Specification aMappingOfTheRequiredClassProperty() {
-    	return OBJECT_CLASS_PROPERTY;
-    }
-    
-    /**
-     * @return true if this field map specifies a mapping from a String type field
-     * to another field which has a static valueOf method which allows parsing the
-     * field from a string.
-     */
-    public static Specification aStringToPrimitiveOrWrapper() {
-    	return STRING_TO_PRIMITIVE_OR_WRAPPER;
-    }
-    
-    
-    public static Specification aConversionToString() {
-    	return CONVERSION_TO_STRING;
-    }
-    
-    public static Specification aMappingOfTheRequiredClassProperty() {
-    	return OBJECT_CLASS_PROPERTY;
-    }
-    
-    private static final Specification IS_IMMUTABLE = new Specification() {
-        
-        public boolean apply(FieldMap fieldMap) {
-            return ClassUtil.isImmutable(fieldMap.getSource().getType())
-                    && fieldMap.getDestination().isAssignableFrom(fieldMap.getSource());
-        }
-    };
-    
-    private static final Specification IS_TO_ENUMERATION = new Specification() {
-        
-        public boolean apply(FieldMap fieldMap) {
-            return fieldMap.getDestination().getType().isEnum()
-                    && (fieldMap.getSource().getType().getRawType().equals(String.class) || fieldMap.getSource().getType().isEnum());
-        }
-    };
-    
-    private static final Specification IS_ARRAY = new Specification() {
-        
-        public boolean apply(FieldMap fieldMap) {
-            return fieldMap.getDestination().isArray() && (fieldMap.getSource().isArray() || fieldMap.getSource().isCollection());
-        }
-    };
-    
-    private static final Specification IS_COLLECTION = new Specification() {
-        
-        public boolean apply(FieldMap fieldMap) {
-            return (fieldMap.getSource().isArray() || fieldMap.getSource().isCollection()) && fieldMap.getDestination().isCollection();
-        }
-    };
-    
-    private static final Specification IS_PRIMITIVE = new Specification() {
-        
-        public boolean apply(FieldMap fieldMap) {
-            return fieldMap.getSource().getType().isPrimitive() || fieldMap.getDestination().getType().isPrimitive();
-        }
-    };
-    
-    private static final Specification WRAPPER_TO_PRIMITIVE = new Specification() {
-        
-        public boolean apply(FieldMap fieldMap) {
-            return fieldMap.getDestination().isPrimitive() && fieldMap.getSource().getType().isPrimitiveWrapper();
-        }
-        
-    };
-    
-    private static final Specification PRIMITIVE_TO_WRAPPER = new Specification() {
-        
-        public boolean apply(FieldMap fieldMap) {
-            return fieldMap.getDestination().getType().isPrimitiveWrapper() && fieldMap.getSource().isPrimitive();
-        }
-        
-    };
-    
-    private static final Specification STRING_TO_PRIMITIVE_OR_WRAPPER = new Specification() {
-        
-        public boolean apply(FieldMap fieldMap) {
-            return String.class.equals(fieldMap.getSource().getType().getRawType()) && (fieldMap.getDestination().getType().isPrimitive() || fieldMap.getDestination().getType().isPrimitiveWrapper());
-        }
-        
-    };
-    
-    private static final Specification CONVERSION_TO_STRING = new Specification() {
-        
-        public boolean apply(FieldMap fieldMap) {
-            return String.class.equals(fieldMap.getDestination().getType().getRawType());
-        }
-        
-    };
-    
-<<<<<<< HEAD
-=======
-    private static final Specification MAP_TO_MAP = new Specification() {
-    	
-    	public boolean apply(FieldMap fieldMap) {
-    		return fieldMap.getSource().isMap() && fieldMap.getDestination().isMap();
-    	}
-    };
-    
-    private static final Specification MAP_TO_ARRAY_OR_COLLECTION = new Specification() {
-    	
-    	public boolean apply(FieldMap fieldMap) {
-    		return fieldMap.getSource().isMap() && 
-    				(fieldMap.getDestination().isCollection() || fieldMap.getDestination().isArray());
-    	}
-    };
-    
-    private static final Specification MAP_TO_ARRAY = new Specification() {
-    	
-    	public boolean apply(FieldMap fieldMap) {
-    		return fieldMap.getSource().isMap() && fieldMap.getDestination().isArray();
-    	}
-    };
-    
-    private static final Specification MAP_TO_COLLECTION = new Specification() {
-    	
-    	public boolean apply(FieldMap fieldMap) {
-    		return fieldMap.getSource().isMap() && fieldMap.getDestination().isCollection();
-    	}
-    };
-    
-    private static final Specification ARRAY_OR_COLLECTION_TO_MAP = new Specification() {
-    	
-    	public boolean apply(FieldMap fieldMap) {
-    		return fieldMap.getDestination().isMap() && 
-    				(fieldMap.getSource().isCollection() || fieldMap.getSource().isArray());
-    	}
-    };
-    
->>>>>>> 2b51c390
-    private static final Specification OBJECT_CLASS_PROPERTY = new Specification() {
-    	
-    	public boolean apply(FieldMap fieldMap) {
-    		return "class".equals(fieldMap.getSource().getName()) &&
-    				"class".equals(fieldMap.getDestination().getName()) &&
-    				Class.class.equals(fieldMap.getSource().getRawType());
-    				
-    	}
-    };
-}
+/*
+ * Orika - simpler, better and faster Java bean mapping
+ * 
+ * Copyright (C) 2011 Orika authors
+ *
+ * Licensed under the Apache License, Version 2.0 (the "License");
+ * you may not use this file except in compliance with the License.
+ * You may obtain a copy of the License at
+ *
+ *      http://www.apache.org/licenses/LICENSE-2.0
+ *
+ * Unless required by applicable law or agreed to in writing, software
+ * distributed under the License is distributed on an "AS IS" BASIS,
+ * WITHOUT WARRANTIES OR CONDITIONS OF ANY KIND, either express or implied.
+ * See the License for the specific language governing permissions and
+ * limitations under the License.
+ */
+
+package ma.glasnost.orika.impl;
+
+import ma.glasnost.orika.impl.util.ClassUtil;
+import ma.glasnost.orika.metadata.FieldMap;
+
+public final class Specifications {
+    
+    private Specifications() {
+        
+    }
+    
+    public interface Specification {
+        boolean apply(FieldMap fieldMap);
+    }
+    
+    public static Specification immutable() {
+        return IS_IMMUTABLE;
+    }
+    
+    public static Specification toAnEnumeration() {
+        return IS_TO_ENUMERATION;
+    }
+    
+    public static Specification anArray() {
+        return IS_ARRAY;
+    }
+    
+    public static Specification aCollection() {
+        return IS_COLLECTION;
+    }
+    
+    public static Specification aPrimitive() {
+        return IS_PRIMITIVE;
+    }
+    
+    public static Specification aPrimitiveToWrapper() {
+        return PRIMITIVE_TO_WRAPPER;
+    }
+    
+    public static Specification aWrapperToPrimitive() {
+        return WRAPPER_TO_PRIMITIVE;
+    }
+    
+    public static Specification aMapToMap() {
+    	return MAP_TO_MAP;
+    }
+    
+    public static Specification aMapToArrayOrCollection() {
+    	return MAP_TO_ARRAY_OR_COLLECTION;
+    }
+    
+    public static Specification aMapToArray() {
+    	return MAP_TO_ARRAY;
+    }
+    
+    public static Specification aMapToCollection() {
+    	return MAP_TO_COLLECTION;
+    }
+    
+    public static Specification anArrayOrCollectionToMap() {
+    	return ARRAY_OR_COLLECTION_TO_MAP;
+    }
+    
+    public static Specification aMappingOfTheRequiredClassProperty() {
+    	return OBJECT_CLASS_PROPERTY;
+    }
+    
+    /**
+     * @return true if this field map specifies a mapping from a String type field
+     * to another field which has a static valueOf method which allows parsing the
+     * field from a string.
+     */
+    public static Specification aStringToPrimitiveOrWrapper() {
+    	return STRING_TO_PRIMITIVE_OR_WRAPPER;
+    }
+    
+    
+    public static Specification aConversionToString() {
+    	return CONVERSION_TO_STRING;
+    }
+    
+    private static final Specification IS_IMMUTABLE = new Specification() {
+        
+        public boolean apply(FieldMap fieldMap) {
+            return ClassUtil.isImmutable(fieldMap.getSource().getType())
+                    && fieldMap.getDestination().isAssignableFrom(fieldMap.getSource());
+        }
+    };
+    
+    private static final Specification IS_TO_ENUMERATION = new Specification() {
+        
+        public boolean apply(FieldMap fieldMap) {
+            return fieldMap.getDestination().getType().isEnum()
+                    && (fieldMap.getSource().getType().getRawType().equals(String.class) || fieldMap.getSource().getType().isEnum());
+        }
+    };
+    
+    private static final Specification IS_ARRAY = new Specification() {
+        
+        public boolean apply(FieldMap fieldMap) {
+            return fieldMap.getDestination().isArray() && (fieldMap.getSource().isArray() || fieldMap.getSource().isCollection());
+        }
+    };
+    
+    private static final Specification IS_COLLECTION = new Specification() {
+        
+        public boolean apply(FieldMap fieldMap) {
+            return (fieldMap.getSource().isArray() || fieldMap.getSource().isCollection()) && fieldMap.getDestination().isCollection();
+        }
+    };
+    
+    private static final Specification IS_PRIMITIVE = new Specification() {
+        
+        public boolean apply(FieldMap fieldMap) {
+            return fieldMap.getSource().getType().isPrimitive() || fieldMap.getDestination().getType().isPrimitive();
+        }
+    };
+    
+    private static final Specification WRAPPER_TO_PRIMITIVE = new Specification() {
+        
+        public boolean apply(FieldMap fieldMap) {
+            return fieldMap.getDestination().isPrimitive() && fieldMap.getSource().getType().isPrimitiveWrapper();
+        }
+        
+    };
+    
+    private static final Specification PRIMITIVE_TO_WRAPPER = new Specification() {
+        
+        public boolean apply(FieldMap fieldMap) {
+            return fieldMap.getDestination().getType().isPrimitiveWrapper() && fieldMap.getSource().isPrimitive();
+        }
+        
+    };
+    
+    private static final Specification STRING_TO_PRIMITIVE_OR_WRAPPER = new Specification() {
+        
+        public boolean apply(FieldMap fieldMap) {
+            return String.class.equals(fieldMap.getSource().getType().getRawType()) && (fieldMap.getDestination().getType().isPrimitive() || fieldMap.getDestination().getType().isPrimitiveWrapper());
+        }
+        
+    };
+    
+    private static final Specification CONVERSION_TO_STRING = new Specification() {
+        
+        public boolean apply(FieldMap fieldMap) {
+            return String.class.equals(fieldMap.getDestination().getType().getRawType());
+        }
+        
+    };
+    
+    private static final Specification MAP_TO_MAP = new Specification() {
+    	
+    	public boolean apply(FieldMap fieldMap) {
+    		return fieldMap.getSource().isMap() && fieldMap.getDestination().isMap();
+    	}
+    };
+    
+    private static final Specification MAP_TO_ARRAY_OR_COLLECTION = new Specification() {
+    	
+    	public boolean apply(FieldMap fieldMap) {
+    		return fieldMap.getSource().isMap() && 
+    				(fieldMap.getDestination().isCollection() || fieldMap.getDestination().isArray());
+    	}
+    };
+    
+    private static final Specification MAP_TO_ARRAY = new Specification() {
+    	
+    	public boolean apply(FieldMap fieldMap) {
+    		return fieldMap.getSource().isMap() && fieldMap.getDestination().isArray();
+    	}
+    };
+    
+    private static final Specification MAP_TO_COLLECTION = new Specification() {
+    	
+    	public boolean apply(FieldMap fieldMap) {
+    		return fieldMap.getSource().isMap() && fieldMap.getDestination().isCollection();
+    	}
+    };
+    
+    private static final Specification ARRAY_OR_COLLECTION_TO_MAP = new Specification() {
+    	
+    	public boolean apply(FieldMap fieldMap) {
+    		return fieldMap.getDestination().isMap() && 
+    				(fieldMap.getSource().isCollection() || fieldMap.getSource().isArray());
+    	}
+    };
+    
+    private static final Specification OBJECT_CLASS_PROPERTY = new Specification() {
+    	
+    	public boolean apply(FieldMap fieldMap) {
+    		return "class".equals(fieldMap.getSource().getName()) &&
+    				"class".equals(fieldMap.getDestination().getName()) &&
+    				Class.class.equals(fieldMap.getSource().getRawType());
+    				
+    	}
+    };
+}
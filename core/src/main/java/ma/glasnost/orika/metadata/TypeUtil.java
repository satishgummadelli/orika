--- conflicted
+++ resolved
@@ -1,306 +1,222 @@
-/*
- * Orika - simpler, better and faster Java bean mapping
- * 
- * Copyright (C) 2011 Orika authors
- *
- * Licensed under the Apache License, Version 2.0 (the "License");
- * you may not use this file except in compliance with the License.
- * You may obtain a copy of the License at
- *
- *      http://www.apache.org/licenses/LICENSE-2.0
- *
- * Unless required by applicable law or agreed to in writing, software
- * distributed under the License is distributed on an "AS IS" BASIS,
- * WITHOUT WARRANTIES OR CONDITIONS OF ANY KIND, either express or implied.
- * See the License for the specific language governing permissions and
- * limitations under the License.
- */
-package ma.glasnost.orika.metadata;
-
-import java.io.Externalizable;
-import java.io.Serializable;
-import java.lang.reflect.ParameterizedType;
-import java.lang.reflect.TypeVariable;
-import java.util.Arrays;
-import java.util.HashSet;
-import java.util.Iterator;
-import java.util.LinkedHashMap;
-import java.util.LinkedHashSet;
-import java.util.Map;
-import java.util.Set;
-
-abstract class TypeUtil {
-    
-    @SuppressWarnings("unchecked")
-<<<<<<< HEAD
-    static final Set<Type<?>> IGNORED_TYPES = new HashSet<Type<?>>(Arrays.asList(TypeFactory.valueOf(Cloneable.class),
-            TypeFactory.valueOf(Serializable.class), TypeFactory.valueOf(Externalizable.class)));
-=======
-    static final Set<Type<?>> IGNORED_TYPES = 
-            new HashSet<Type<?>>(Arrays.asList(
-                    TypeFactory.valueOf(Cloneable.class), 
-                    TypeFactory.valueOf(Serializable.class),
-                    TypeFactory.valueOf(Externalizable.class)));
-    
->>>>>>> 2b51c390
-    
-    static java.lang.reflect.Type[] resolveActualTypeArguments(ParameterizedType type, Type<?> reference) {
-        
-        return resolveActualTypeArguments(((Class<?>) type.getRawType()).getTypeParameters(), type.getActualTypeArguments(), reference);
-    }
-    
-    /**
-     * Resolves the array of provided actual type arguments using the actual
-     * types of the reference type and the type variables list for comparison.
-     * 
-     * @param vars
-     * @param typeArguments
-     * @param reference
-     * @return
-     */
-    static java.lang.reflect.Type[] resolveActualTypeArguments(TypeVariable<?>[] vars, java.lang.reflect.Type[] typeArguments,
-            Type<?> reference) {
-        
-        java.lang.reflect.Type[] actualTypeArguments = new java.lang.reflect.Type[typeArguments.length];
-        for (int i = 0, len = actualTypeArguments.length; i < len; ++i) {
-            java.lang.reflect.Type typeArg = typeArguments[i];
-            TypeVariable<?> var = vars[i];
-            // TODO: need to clean up this section:
-            // we should loop through the types provided by the reference type,
-            // and if they are more specific than the existing type, use the
-            // reference instead
-            if (typeArg instanceof TypeVariable) {
-                var = (TypeVariable<?>) typeArg;
-            }
-            Type<?> typeFromReference = (Type<?>) reference.getTypeByVariable(var);
-            if (typeFromReference != null && typeArg.equals(var)) {
-                actualTypeArguments[i] = typeFromReference;
-            } else {
-                Type<?> typeFromArgument = (Type<?>) TypeFactory.valueOf(typeArg);
-                actualTypeArguments[i] = getMostSpecificType(typeFromReference, typeFromArgument, IGNORED_TYPES);
-            }
-<<<<<<< HEAD
-        }
-=======
-        }   
->>>>>>> 2b51c390
-        return actualTypeArguments;
-        
-    }
-    
-    /**
-     * Attempts to determine the more specific type out of the two provided
-     * types.<br>
-     * 
-     * @param type0
-     * @param type1
-     */
-    static Type<?> getMostSpecificType(Type<?> type0, Type<?> type1) {
-        return getMostSpecificType(type0, type1, IGNORED_TYPES);
-    }
-    
-    /**
-     * Attempts to determine the more specific type out of the two provided
-     * types.<br>
-     * Allows a provided list of types to ignore (which are basically considered
-     * the same as Object's type in terms of their specificity); this is to
-     * allow ignoring types that are not a useful part of the hierarchy
-     * comparison.
-     * 
-     * @param type0
-     * @param type1
-     * @param ignoredTypes
-     * @return
-     */
-    static Type<?> getMostSpecificType(Type<?> type0, Type<?> type1, Set<Type<?>> ignoredTypes) {
-        if (type1 == null && type0 == null) {
-            return null;
-        } else if (type0 == null && type1 != null) {
-            return type1;
-        } else if (type1 == null && type0 != null) {
-            return type0;
-        } else if (type1 == null && type0 == null) {
-            return null;
-        } else if (ignoredTypes.contains(type1) && ignoredTypes.contains(type0)) {
-            return TypeFactory.TYPE_OF_OBJECT;
-        } else if (ignoredTypes.contains(type1)) {
-            return type0;
-        } else if (ignoredTypes.contains(type0)) {
-            return type1;
-        } else if (type0.isAssignableFrom(type1)) {
-            return type1;
-        } else if (type1.isAssignableFrom(type0)) {
-            return type0;
-        } else {
-            // Types not comparable...
-            throw new IllegalArgumentException("types " + type0 + " and " + type1 + " are not comparable");
-        }
-    }
-    
-    /**
-     * Converts the provided list of actual type arguments to their equivalent
-     * Type representation.
-     * 
-     * @param rawType
-     * @param actualTypeArguments
-     * @return
-     */
-<<<<<<< HEAD
-    static Type<?>[] convertTypeArguments(final Class<?> rawType, final java.lang.reflect.Type[] actualTypeArguments,
-            final Set<java.lang.reflect.Type> recursiveBounds) {
-=======
-    static Type<?>[] convertTypeArguments(final Class<?> rawType, final java.lang.reflect.Type[] actualTypeArguments, final Set<java.lang.reflect.Type> recursiveBounds) {
->>>>>>> 2b51c390
-        
-        TypeVariable<?>[] typeVariables = rawType.getTypeParameters();
-        Type<?>[] resultTypeArguments = new Type<?>[typeVariables.length];
-        
-        if (recursiveBounds.contains(rawType)) {
-<<<<<<< HEAD
-            return new Type<?>[0];
-        } else if (actualTypeArguments.length == 0 && typeVariables.length > 0) {
-            recursiveBounds.add(rawType);
-            resultTypeArguments = convertTypeArgumentsFromAncestry(rawType, recursiveBounds);
-            recursiveBounds.remove(rawType);
-        } else if (actualTypeArguments.length < typeVariables.length) {
-            throw new IllegalArgumentException("Must provide all type-arguments or none");
-        } else {
-            
-            for (int i = 0, len = actualTypeArguments.length; i < len; ++i) {
-=======
-        	return new Type<?>[0];
-        } else if (actualTypeArguments.length == 0 && typeVariables.length > 0) {
-            
-        	recursiveBounds.add(rawType);
-            resultTypeArguments = convertTypeArgumentsFromAncestry(rawType, recursiveBounds);
-            recursiveBounds.remove(rawType);
-            
-        } else if (actualTypeArguments.length < typeVariables.length) {
-            throw new IllegalArgumentException("Must provide all type-arguments or none");
-        } else {
-        	
-            for (int i=0, len=actualTypeArguments.length; i < len; ++i) {
->>>>>>> 2b51c390
-                java.lang.reflect.Type t = actualTypeArguments[i];
-                recursiveBounds.add(rawType);
-                resultTypeArguments[i] = TypeFactory.limitedValueOf(t, recursiveBounds);
-                recursiveBounds.remove(rawType);
-            }
-        }
-        return resultTypeArguments;
-    }
-    
-    /**
-<<<<<<< HEAD
-     * Use the ancestry of a given raw type in order to determine the most
-     * specific type parameters possible from the known bounds.
-=======
-     * Use the ancestry of a given raw type in order to determine the most specific type
-     * parameters possible from the known bounds.
->>>>>>> 2b51c390
-     * 
-     * @param rawType
-     * @return
-     */
-    static Type<?>[] convertTypeArgumentsFromAncestry(final Class<?> rawType, final Set<java.lang.reflect.Type> bounds) {
-        
-<<<<<<< HEAD
-        Map<TypeVariable<?>, Type<?>> typesByVariable = new LinkedHashMap<TypeVariable<?>, Type<?>>();
-        for (TypeVariable<?> var : rawType.getTypeParameters()) {
-            typesByVariable.put(var, TypeFactory.limitedValueOf(var, bounds));
-        }
-        
-        Set<java.lang.reflect.Type> genericAncestors = new LinkedHashSet<java.lang.reflect.Type>();
-        
-        genericAncestors.add(rawType.getGenericSuperclass());
-        genericAncestors.add(rawType.getSuperclass());
-        genericAncestors.addAll(Arrays.asList(rawType.getGenericInterfaces()));
-        genericAncestors.addAll(Arrays.asList(rawType.getInterfaces()));
-        
-        Iterator<java.lang.reflect.Type> iter = genericAncestors.iterator();
-        while (iter.hasNext()) {
-            
-            java.lang.reflect.Type ancestor = iter.next();
-            iter.remove();
-            
-            if (ancestor instanceof ParameterizedType) {
-                
-                ParameterizedType superType = (ParameterizedType) ancestor;
-                TypeVariable<?>[] variables = ((Class<?>) superType.getRawType()).getTypeParameters();
-                java.lang.reflect.Type[] actuals = superType.getActualTypeArguments();
-                for (int i = 0; i < variables.length; ++i) {
-                    Type<?> resolvedActual = TypeFactory.limitedValueOf(actuals[i], bounds);
-                    TypeVariable<?> var = (TypeVariable<?>) ((actuals[i] instanceof TypeVariable) ? actuals[i] : variables[i]);
-                    Type<?> currentActual = typesByVariable.get(var);
-                    if (currentActual != null) {
-                        typesByVariable.put(var, getMostSpecificType(currentActual, resolvedActual));
-                    }
-                }
-            } else if (ancestor instanceof Class) {
-                
-                Class<?> superType = (Class<?>) ancestor;
-                
-                TypeVariable<?>[] variables = superType.getTypeParameters();
-                for (int i = 0; i < variables.length; ++i) {
-                    Type<?> resolvedActual = TypeFactory.limitedValueOf(variables[i], bounds);
-                    Type<?> currentActual = typesByVariable.get(variables[i]);
-                    if (currentActual != null) {
-                        typesByVariable.put(variables[i], getMostSpecificType(currentActual, resolvedActual));
-                    }
-                }
-            }
-        }
-=======
-    	
-    	
-    	Map<TypeVariable<?>, Type<?>> typesByVariable = new LinkedHashMap<TypeVariable<?>, Type<?>>();
-        for(TypeVariable<?> var: rawType.getTypeParameters()) {
-        	typesByVariable.put(var, TypeFactory.limitedValueOf(var, bounds));
-        }
-        
-        Set<java.lang.reflect.Type> genericAncestors = new LinkedHashSet<java.lang.reflect.Type>();
-    	
-        genericAncestors.add(rawType.getGenericSuperclass());
-    	genericAncestors.add(rawType.getSuperclass());
-        genericAncestors.addAll(Arrays.asList(rawType.getGenericInterfaces()));
-        genericAncestors.addAll(Arrays.asList(rawType.getInterfaces()));
-    	
-        Iterator<java.lang.reflect.Type> iter = genericAncestors.iterator();
-    	while (iter.hasNext()) {
-    		
-    		java.lang.reflect.Type ancestor = iter.next();
-    		iter.remove();
-    		
-    		if (ancestor instanceof ParameterizedType) {
-        		
-    			ParameterizedType superType = (ParameterizedType)ancestor;
-    			TypeVariable<?>[] variables = ((Class<?>)superType.getRawType()).getTypeParameters();
-    			java.lang.reflect.Type[] actuals = superType.getActualTypeArguments();
-        		for (int i=0; i < variables.length; ++ i) {
-        			Type<?> resolvedActual = TypeFactory.limitedValueOf(actuals[i], bounds);
-        			TypeVariable<?> var = (TypeVariable<?>) ((actuals[i] instanceof TypeVariable) ? actuals[i] : variables[i]);
-        			Type<?> currentActual = typesByVariable.get(var);
-        			if (currentActual != null) {
-        				typesByVariable.put(var, getMostSpecificType(currentActual, resolvedActual));
-        			}
-        		}
-        	} else if (ancestor instanceof Class) {
-        		
-        		Class<?> superType = (Class<?>)ancestor;
-        		
-        		TypeVariable<?>[] variables = superType.getTypeParameters();
-        		for (int i=0; i < variables.length; ++ i) {
-        			Type<?> resolvedActual = TypeFactory.limitedValueOf(variables[i], bounds);
-        			Type<?> currentActual = typesByVariable.get(variables[i]);
-        			if (currentActual != null) {
-        				typesByVariable.put(variables[i], getMostSpecificType(currentActual, resolvedActual));
-        			}
-        		}
-        	}
-    	}
->>>>>>> 2b51c390
-        
-        return typesByVariable.values().toArray(new Type<?>[0]);
-    }
-    
-}
+/*
+ * Orika - simpler, better and faster Java bean mapping
+ * 
+ * Copyright (C) 2011 Orika authors
+ *
+ * Licensed under the Apache License, Version 2.0 (the "License");
+ * you may not use this file except in compliance with the License.
+ * You may obtain a copy of the License at
+ *
+ *      http://www.apache.org/licenses/LICENSE-2.0
+ *
+ * Unless required by applicable law or agreed to in writing, software
+ * distributed under the License is distributed on an "AS IS" BASIS,
+ * WITHOUT WARRANTIES OR CONDITIONS OF ANY KIND, either express or implied.
+ * See the License for the specific language governing permissions and
+ * limitations under the License.
+ */
+package ma.glasnost.orika.metadata;
+
+import java.io.Externalizable;
+import java.io.Serializable;
+import java.lang.reflect.ParameterizedType;
+import java.lang.reflect.TypeVariable;
+import java.util.Arrays;
+import java.util.HashSet;
+import java.util.Iterator;
+import java.util.LinkedHashMap;
+import java.util.LinkedHashSet;
+import java.util.Map;
+import java.util.Set;
+
+abstract class TypeUtil {
+    
+    @SuppressWarnings("unchecked")
+    static final Set<Type<?>> IGNORED_TYPES = 
+            new HashSet<Type<?>>(Arrays.asList(
+                    TypeFactory.valueOf(Cloneable.class), 
+                    TypeFactory.valueOf(Serializable.class),
+                    TypeFactory.valueOf(Externalizable.class)));
+    
+    
+    static java.lang.reflect.Type[] resolveActualTypeArguments(ParameterizedType type, Type<?> reference) {
+          
+        return resolveActualTypeArguments(((Class<?>)type.getRawType()).getTypeParameters(), type.getActualTypeArguments(), reference);
+    }
+    
+    /**
+     * Resolves the array of provided actual type arguments using the actual
+     * types of the reference type and the type variables list for comparison.
+     * 
+     * @param vars
+     * @param typeArguments
+     * @param reference
+     * @return
+     */
+    static java.lang.reflect.Type[] resolveActualTypeArguments(TypeVariable<?>[] vars, java.lang.reflect.Type[] typeArguments, Type<?> reference) {
+    	
+		java.lang.reflect.Type[] actualTypeArguments = new java.lang.reflect.Type[typeArguments.length];
+        for (int i=0, len=actualTypeArguments.length; i < len; ++i) {
+            java.lang.reflect.Type typeArg = typeArguments[i];
+            TypeVariable<?> var = vars[i];
+            // TODO: need to clean up this section:
+            // we should loop through the types provided by the reference type, 
+            // and if they are more specific than the existing type, use the reference instead
+            if (typeArg instanceof TypeVariable) {
+                var = (TypeVariable<?>)typeArg;
+            }
+            Type<?> typeFromReference = (Type<?>) reference.getTypeByVariable(var);
+            if (typeFromReference != null && typeArg.equals(var)) {
+                actualTypeArguments[i] = typeFromReference;
+            } else {
+                Type<?> typeFromArgument = (Type<?>) TypeFactory.valueOf(typeArg);
+                actualTypeArguments[i] = getMostSpecificType(typeFromReference, typeFromArgument, IGNORED_TYPES);
+            }
+        }
+        return actualTypeArguments;
+	
+    }
+    
+    /**
+     * Attempts to determine the more specific type out of the two
+     * provided types.<br>
+     * 
+     * @param type0
+     * @param type1
+     */ 
+    static Type<?> getMostSpecificType(Type<?> type0, Type<?> type1) {
+        return getMostSpecificType(type0, type1, IGNORED_TYPES);
+    }
+    
+    
+    /**
+     * Attempts to determine the more specific type out of the two
+     * provided types.<br>
+     * Allows a provided list of types to ignore (which are basically considered
+     * the same as Object's type in terms of their specificity); this is
+     * to allow ignoring types that are not a useful part of the hierarchy
+     * comparison.
+     * 
+     * @param type0
+     * @param type1
+     * @param ignoredTypes
+     * @return
+     */
+    static Type<?> getMostSpecificType(Type<?> type0, Type<?> type1, Set<Type<?>> ignoredTypes) {
+        if (type1 == null && type0 == null) {
+            return null;
+        } else if (type0 == null && type1 != null) {
+            return type1;
+        } else if (type1 == null && type0 != null) {
+            return type0;
+        } else if (type1 == null && type0 == null) {
+            return null;
+        } else if (ignoredTypes.contains(type1) && ignoredTypes.contains(type0)) {
+            return TypeFactory.TYPE_OF_OBJECT;
+        } else if (ignoredTypes.contains(type1)) {
+            return type0;
+        } else if (ignoredTypes.contains(type0)) {
+            return type1;
+        } else if (type0.isAssignableFrom(type1)) {
+            return type1;
+        } else if (type1.isAssignableFrom(type0)) {
+            return type0;
+        } else {
+            // Types not comparable...
+            throw new IllegalArgumentException("types " + type0 + " and " + type1 + " are not comparable");
+        }
+    }
+    
+    /**
+     * Converts the provided list of actual type arguments to their equivalent
+     * Type representation.
+     * 
+     * @param rawType
+     * @param actualTypeArguments
+     * @return
+     */
+    static Type<?>[] convertTypeArguments(final Class<?> rawType, final java.lang.reflect.Type[] actualTypeArguments,
+            final Set<java.lang.reflect.Type> recursiveBounds) {
+        
+        TypeVariable<?>[] typeVariables = rawType.getTypeParameters();
+        Type<?>[] resultTypeArguments = new Type<?>[typeVariables.length];
+        
+        if (recursiveBounds.contains(rawType)) {
+            return new Type<?>[0];
+        } else if (actualTypeArguments.length == 0 && typeVariables.length > 0) {
+            recursiveBounds.add(rawType);
+            resultTypeArguments = convertTypeArgumentsFromAncestry(rawType, recursiveBounds);
+            recursiveBounds.remove(rawType);
+        } else if (actualTypeArguments.length < typeVariables.length) {
+            throw new IllegalArgumentException("Must provide all type-arguments or none");
+        } else {
+            
+            for (int i=0, len=actualTypeArguments.length; i < len; ++i) {
+                java.lang.reflect.Type t = actualTypeArguments[i];
+                recursiveBounds.add(rawType);
+                resultTypeArguments[i] = TypeFactory.limitedValueOf(t, recursiveBounds);
+                recursiveBounds.remove(rawType);
+            }
+        }
+        return resultTypeArguments;
+    }
+    
+    /**
+     * Use the ancestry of a given raw type in order to determine the most
+     * specific type parameters possible from the known bounds.
+     * 
+     * @param rawType
+     * @return
+     */
+    static Type<?>[] convertTypeArgumentsFromAncestry(final Class<?> rawType, final Set<java.lang.reflect.Type> bounds) {
+        
+        Map<TypeVariable<?>, Type<?>> typesByVariable = new LinkedHashMap<TypeVariable<?>, Type<?>>();
+        for (TypeVariable<?> var : rawType.getTypeParameters()) {
+            typesByVariable.put(var, TypeFactory.limitedValueOf(var, bounds));
+        }
+        
+        Set<java.lang.reflect.Type> genericAncestors = new LinkedHashSet<java.lang.reflect.Type>();
+        
+        genericAncestors.add(rawType.getGenericSuperclass());
+        genericAncestors.add(rawType.getSuperclass());
+        genericAncestors.addAll(Arrays.asList(rawType.getGenericInterfaces()));
+        genericAncestors.addAll(Arrays.asList(rawType.getInterfaces()));
+        
+        Iterator<java.lang.reflect.Type> iter = genericAncestors.iterator();
+        while (iter.hasNext()) {
+            
+            java.lang.reflect.Type ancestor = iter.next();
+            iter.remove();
+            
+            if (ancestor instanceof ParameterizedType) {
+                
+                ParameterizedType superType = (ParameterizedType) ancestor;
+                TypeVariable<?>[] variables = ((Class<?>) superType.getRawType()).getTypeParameters();
+                java.lang.reflect.Type[] actuals = superType.getActualTypeArguments();
+                for (int i = 0; i < variables.length; ++i) {
+                    Type<?> resolvedActual = TypeFactory.limitedValueOf(actuals[i], bounds);
+                    TypeVariable<?> var = (TypeVariable<?>) ((actuals[i] instanceof TypeVariable) ? actuals[i] : variables[i]);
+                    Type<?> currentActual = typesByVariable.get(var);
+                    if (currentActual != null) {
+                        typesByVariable.put(var, getMostSpecificType(currentActual, resolvedActual));
+                    }
+                }
+            } else if (ancestor instanceof Class) {
+                
+                Class<?> superType = (Class<?>) ancestor;
+                
+                TypeVariable<?>[] variables = superType.getTypeParameters();
+                for (int i = 0; i < variables.length; ++i) {
+                    Type<?> resolvedActual = TypeFactory.limitedValueOf(variables[i], bounds);
+                    Type<?> currentActual = typesByVariable.get(variables[i]);
+                    if (currentActual != null) {
+                        typesByVariable.put(variables[i], getMostSpecificType(currentActual, resolvedActual));
+                    }
+                }
+            }
+        }
+        
+        return typesByVariable.values().toArray(new Type<?>[0]);
+    }
+    
+}